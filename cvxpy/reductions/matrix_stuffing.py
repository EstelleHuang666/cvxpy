--- conflicted
+++ resolved
@@ -70,7 +70,9 @@
                 con = lower_equality(con)
             elif isinstance(con, Inequality):
                 con = lower_inequality(con)
-<<<<<<< HEAD
+            elif isinstance(con, SOC) and con.axis == 1:
+                con = SOC(con.args[0], con.args[1].T, axis=0,
+                          constr_id=con.constr_id)
             cons.append(con)
 
         # Batch expressions together, then split apart.
@@ -80,11 +82,6 @@
         offset = 0
         for con in cons:
             arg_list = []
-=======
-            elif isinstance(con, SOC) and con.axis == 1:
-                con = SOC(con.args[0], con.args[1].T, axis=0,
-                          constr_id=con.constr_id)
->>>>>>> f17159e6
             for arg in con.args:
                 A = Afull[offset:offset+arg.size, :]
                 b = bfull[offset:offset+arg.size]
