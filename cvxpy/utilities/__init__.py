"""
Copyright 2013 Steven Diamond

This file is part of CVXPY.

CVXPY is free software: you can redistribute it and/or modify
it under the terms of the GNU General Public License as published by
the Free Software Foundation, either version 3 of the License, or
(at your option) any later version.

CVXPY is distributed in the hope that it will be useful,
but WITHOUT ANY WARRANTY; without even the implied warranty of
MERCHANTABILITY or FITNESS FOR A PARTICULAR PURPOSE.  See the
GNU General Public License for more details.

You should have received a copy of the GNU General Public License
along with CVXPY.  If not, see <http://www.gnu.org/licenses/>.
"""

from .canonical import Canonical
from . import grad
from . import shape
from . import sign
<<<<<<< HEAD
from . import index
=======
from .quadratic import QuadCoeffExtractor
>>>>>>> 0b7a690f
<|MERGE_RESOLUTION|>--- conflicted
+++ resolved
@@ -21,8 +21,5 @@
 from . import grad
 from . import shape
 from . import sign
-<<<<<<< HEAD
 from . import index
-=======
 from .quadratic import QuadCoeffExtractor
->>>>>>> 0b7a690f
